---
- name: 'Add Node.js PPA'
  tags: 'nodejs'
  become: 'yes'
  become_method: 'sudo'
  shell: "curl --silent --location https://deb.nodesource.com/setup_{{ node_version }}.x | bash -"

- name: Install nodejs {{ node_version }}
  apt:
<<<<<<< HEAD
    pkg: nodejs
=======
    name: 
      - nodejs
      - npm
>>>>>>> d1ebb4c3
    state: present
    update_cache: yes
    force: yes
...<|MERGE_RESOLUTION|>--- conflicted
+++ resolved
@@ -7,13 +7,9 @@
 
 - name: Install nodejs {{ node_version }}
   apt:
-<<<<<<< HEAD
-    pkg: nodejs
-=======
-    name: 
+    pkg: 
       - nodejs
       - npm
->>>>>>> d1ebb4c3
     state: present
     update_cache: yes
     force: yes
