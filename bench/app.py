# imports - standard imports
import json
from json.decoder import JSONDecodeError
import logging
import os
import re
import subprocess
import sys

# imports - third party imports
import click
from setuptools.config import read_configuration

# imports - module imports
import bench
from bench.utils import color, CommandFailedError, build_assets, check_git_for_shallow_clone, exec_cmd, get_cmd_output, get_frappe, restart_supervisor_processes, restart_systemd_processes, run_frappe_cmd


logger = logging.getLogger(bench.PROJECT_NAME)


class InvalidBranchException(Exception): pass
class InvalidRemoteException(Exception): pass

class MajorVersionUpgradeException(Exception):
	def __init__(self, message, upstream_version, local_version):
		super(MajorVersionUpgradeException, self).__init__(message)
		self.upstream_version = upstream_version
		self.local_version = local_version

def get_apps(bench_path='.'):
	try:
		with open(os.path.join(bench_path, 'sites', 'apps.txt')) as f:
			return f.read().strip().split('\n')
	except IOError:
		return []

def add_to_appstxt(app, bench_path='.'):
	apps = get_apps(bench_path=bench_path)
	if app not in apps:
		apps.append(app)
		return write_appstxt(apps, bench_path=bench_path)

def remove_from_appstxt(app, bench_path='.'):
	apps = get_apps(bench_path=bench_path)
	if app in apps:
		apps.remove(app)
		return write_appstxt(apps, bench_path=bench_path)

def write_appstxt(apps, bench_path='.'):
	with open(os.path.join(bench_path, 'sites', 'apps.txt'), 'w') as f:
		return f.write('\n'.join(apps))

def is_git_url(url):
	# modified to allow without the tailing .git from https://github.com/jonschlinkert/is-git-url.git
	pattern = r"(?:git|ssh|https?|git@[-\w.]+):(\/\/)?(.*?)(\.git)?(\/?|\#[-\d\w._]+?)$"
	return bool(re.match(pattern, url))

def get_excluded_apps(bench_path='.'):
	try:
		with open(os.path.join(bench_path, 'sites', 'excluded_apps.txt')) as f:
			return f.read().strip().split('\n')
	except IOError:
		return []

def add_to_excluded_apps_txt(app, bench_path='.'):
	if app == 'frappe':
		raise ValueError('Frappe app cannot be excludeed from update')
	if app not in os.listdir('apps'):
		raise ValueError(f'The app {app} does not exist')
	apps = get_excluded_apps(bench_path=bench_path)
	if app not in apps:
		apps.append(app)
		return write_excluded_apps_txt(apps, bench_path=bench_path)

def write_excluded_apps_txt(apps, bench_path='.'):
	with open(os.path.join(bench_path, 'sites', 'excluded_apps.txt'), 'w') as f:
		return f.write('\n'.join(apps))

def remove_from_excluded_apps_txt(app, bench_path='.'):
	apps = get_excluded_apps(bench_path=bench_path)
	if app in apps:
		apps.remove(app)
		return write_excluded_apps_txt(apps, bench_path=bench_path)

def get_app(git_url, branch=None, bench_path='.', skip_assets=False, verbose=False, restart_bench=True, overwrite=False):
	import requests
	import shutil

	if not os.path.exists(git_url):
		if not is_git_url(git_url):
			orgs = ['frappe', 'erpnext']
			for org in orgs:
				url = f'https://api.github.com/repos/{org}/{git_url}'
				res = requests.get(url)
				if res.ok:
					data = res.json()
					if 'name' in data:
						if git_url == data['name']:
							git_url = f'https://github.com/{org}/{git_url}'
							break
				else:
					bench.utils.log(f"App {git_url} not found", level=2)
					sys.exit(1)

		# Gets repo name from URL
		repo_name = git_url.rstrip('/').rsplit('/', 1)[1].rsplit('.', 1)[0]
		shallow_clone = '--depth 1' if check_git_for_shallow_clone() else ''
		branch = f'--branch {branch}' if branch else ''
	else:
		git_url = os.path.abspath(git_url)
		_, repo_name = os.path.split(git_url)
		shallow_clone = ''
		branch = f'--branch {branch}' if branch else ''

	if os.path.isdir(os.path.join(bench_path, 'apps', repo_name)):
		# application directory already exists
		# prompt user to overwrite it
		if overwrite or click.confirm(f'''A directory for the application "{repo_name}" already exists.
Do you want to continue and overwrite it?'''):
			shutil.rmtree(os.path.join(bench_path, 'apps', repo_name))
		elif click.confirm('''Do you want to reinstall the existing application?''', abort=True):
			app_name = get_app_name(bench_path, repo_name)
			install_app(app=app_name, bench_path=bench_path, verbose=verbose, skip_assets=skip_assets)
			sys.exit()

	print(f'\n{color.yellow}Getting {repo_name}{color.nc}')
	logger.log(f'Getting app {repo_name}')
	exec_cmd(f"git clone {git_url} {branch} {shallow_clone} --origin upstream",
		cwd=os.path.join(bench_path, 'apps'))

	app_name = get_app_name(bench_path, repo_name)
	install_app(app=app_name, bench_path=bench_path, verbose=verbose, skip_assets=skip_assets)


def get_app_name(bench_path, repo_name):
	app_name = None
	apps_path = os.path.join(os.path.abspath(bench_path), 'apps')
	config_path = os.path.join(apps_path, repo_name, 'setup.cfg')
	if os.path.exists(config_path):
		config = read_configuration(config_path)
		app_name = config.get('metadata', {}).get('name')

	if not app_name:
		# retrieve app name from setup.py as fallback
		app_path = os.path.join(apps_path, repo_name, 'setup.py')
		with open(app_path, 'rb') as f:
			app_name = re.search(r'name\s*=\s*[\'"](.*)[\'"]', f.read().decode('utf-8')).group(1)

	if app_name and repo_name != app_name:
		os.rename(os.path.join(apps_path, repo_name), os.path.join(apps_path, app_name))
		return app_name

	return repo_name


def new_app(app, bench_path='.'):
	# For backwards compatibility
	app = app.lower().replace(" ", "_").replace("-", "_")
	logger.log(f'creating new app {app}')
	apps = os.path.abspath(os.path.join(bench_path, 'apps'))
	run_frappe_cmd('make-app', apps, app, bench_path=bench_path)
	install_app(app, bench_path=bench_path)


def install_app(app, bench_path=".", verbose=False, no_cache=False, restart_bench=True, skip_assets=False):
	from bench.config.common_site_config import get_config

	print(f'\n{color.yellow}Installing {app}{color.nc}')
	logger.log(f"installing {app}")

	python_path = os.path.join(bench_path, "env", "bin", "python")
	quiet_flag = "-q" if not verbose else ""
	app_path = os.path.join(bench_path, "apps", app)
	cache_flag = "--no-cache-dir" if no_cache else ""

	exec_cmd(f"{python_path} -m pip install {quiet_flag} -U -e {app_path} {cache_flag}")

	if os.path.exists(os.path.join(app_path, 'package.json')):
		exec_cmd("yarn install", cwd=app_path)

	add_to_appstxt(app, bench_path=bench_path)

	if not skip_assets:
		build_assets(bench_path=bench_path, app=app)

	if restart_bench:
		conf = get_config(bench_path=bench_path)

		if conf.get('restart_supervisor_on_update'):
			restart_supervisor_processes(bench_path=bench_path)
		if conf.get('restart_systemd_on_update'):
			restart_systemd_processes(bench_path=bench_path)


def remove_app(app, bench_path='.'):
	import shutil
	from bench.config.common_site_config import get_config

	app_path = os.path.join(bench_path, 'apps', app)
	py = os.path.join(bench_path, 'env', 'bin', 'python')

	# validate app removal
	if app not in get_apps(bench_path):
		print(f"No app named {app}")
		sys.exit(1)

	validate_app_installed_on_sites(app, bench_path=bench_path)

	# remove app from bench
	exec_cmd("{0} -m pip uninstall -y {1}".format(py, app), cwd=bench_path)
	remove_from_appstxt(app, bench_path)
	shutil.rmtree(app_path)

	# re-build assets and restart processes
	run_frappe_cmd("build", bench_path=bench_path)
	if get_config(bench_path).get('restart_supervisor_on_update'):
		restart_supervisor_processes(bench_path=bench_path)
	if get_config(bench_path).get('restart_systemd_on_update'):
		restart_systemd_processes(bench_path=bench_path)


def validate_app_installed_on_sites(app, bench_path="."):
	print("Checking if app installed on active sites...")
	ret = check_app_installed(app, bench_path=bench_path)

	if ret is None:
		check_app_installed_legacy(app, bench_path=bench_path)
	else:
		return ret


def check_app_installed(app, bench_path="."):
	try:
		out = subprocess.check_output(
			["bench", "--site", "all", "list-apps", "--format", "json"],
			stderr=open(os.devnull, "wb"),
			cwd=bench_path,
		).decode('utf-8')
	except subprocess.CalledProcessError:
		return None

	try:
		apps_sites_dict = json.loads(out)
	except JSONDecodeError:
		return None

	for site, apps in apps_sites_dict.items():
		if app in apps:
			print("Cannot remove, app is installed on site: {0}".format(site))
			sys.exit(1)


def check_app_installed_legacy(app, bench_path="."):
	site_path = os.path.join(bench_path, 'sites')

	for site in os.listdir(site_path):
		req_file = os.path.join(site_path, site, 'site_config.json')
		if os.path.exists(req_file):
			out = subprocess.check_output(["bench", "--site", site, "list-apps"], cwd=bench_path).decode('utf-8')
			if re.search(r'\b' + app + r'\b', out):
				print(f"Cannot remove, app is installed on site: {site}")
				sys.exit(1)

<<<<<<< HEAD
=======
	exec_cmd(f"{py} -m pip uninstall -y {app}", cwd=bench_path)
	remove_from_appstxt(app, bench_path)
	shutil.rmtree(app_path)
	run_frappe_cmd("build", bench_path=bench_path)
	if get_config(bench_path).get('restart_supervisor_on_update'):
		restart_supervisor_processes(bench_path=bench_path)
	if get_config(bench_path).get('restart_systemd_on_update'):
		restart_systemd_processes(bench_path=bench_path)
>>>>>>> 656eeca3

def pull_apps(apps=None, bench_path='.', reset=False):
	'''Check all apps if there no local changes, pull'''
	from bench.config.common_site_config import get_config

	rebase = '--rebase' if get_config(bench_path).get('rebase_on_pull') else ''

	apps = apps or get_apps(bench_path=bench_path)
	# check for local changes
	if not reset:
		for app in apps:
			excluded_apps = get_excluded_apps()
			if app in excluded_apps:
				print(f"Skipping reset for app {app}")
				continue
			app_dir = get_repo_dir(app, bench_path=bench_path)
			if os.path.exists(os.path.join(app_dir, '.git')):
				out = subprocess.check_output('git status', shell=True, cwd=app_dir)
				out = out.decode('utf-8')
				if not re.search(r'nothing to commit, working (directory|tree) clean', out):
					print(f'''

Cannot proceed with update: You have local changes in app "{app}" that are not committed.

Here are your choices:

1. Merge the {app} app manually with "git pull" / "git pull --rebase" and fix conflicts.
1. Temporarily remove your changes with "git stash" or discard them completely
	with "bench update --reset" or for individual repositries "git reset --hard"
2. If your changes are helpful for others, send in a pull request via GitHub and
	wait for them to be merged in the core.''')
					sys.exit(1)

	excluded_apps = get_excluded_apps()
	for app in apps:
		if app in excluded_apps:
			print(f"Skipping pull for app {app}")
			continue
		app_dir = get_repo_dir(app, bench_path=bench_path)
		if os.path.exists(os.path.join(app_dir, '.git')):
			remote = get_remote(app)
			if not remote:
				# remote is False, i.e. remote doesn't exist, add the app to excluded_apps.txt
				add_to_excluded_apps_txt(app, bench_path=bench_path)
				print(f"Skipping pull for app {app}, since remote doesn't exist, and adding it to excluded apps")
				continue

			if not get_config(bench_path).get('shallow_clone') or not reset:
				is_shallow = os.path.exists(os.path.join(app_dir, ".git", "shallow"))
				if is_shallow:
					s = " to safely pull remote changes." if not reset else ""
					print(f"Unshallowing {app}{s}")
					exec_cmd(f"git fetch {remote} --unshallow", cwd=app_dir)

			branch = get_current_branch(app, bench_path=bench_path)
			logger.log(f'pulling {app}')
			if reset:
				reset_cmd = f"git reset --hard {remote}/{branch}"
				if get_config(bench_path).get('shallow_clone'):
					exec_cmd(f"git fetch --depth=1 --no-tags {remote} {branch}",
						cwd=app_dir)
					exec_cmd(reset_cmd, cwd=app_dir)
					exec_cmd("git reflog expire --all", cwd=app_dir)
					exec_cmd("git gc --prune=all", cwd=app_dir)
				else:
					exec_cmd("git fetch --all", cwd=app_dir)
					exec_cmd(reset_cmd, cwd=app_dir)
			else:
				exec_cmd(f"git pull {rebase} {remote} {branch}", cwd=app_dir)
			exec_cmd('find . -name "*.pyc" -delete', cwd=app_dir)


def is_version_upgrade(app='frappe', bench_path='.', branch=None):
	upstream_version = get_upstream_version(app=app, branch=branch, bench_path=bench_path)

	if not upstream_version:
		raise InvalidBranchException(f'Specified branch of app {app} is not in upstream remote')

	local_version = get_major_version(get_current_version(app, bench_path=bench_path))
	upstream_version = get_major_version(upstream_version)

	if upstream_version > local_version:
		return (True, local_version, upstream_version)

	return (False, local_version, upstream_version)

def get_current_frappe_version(bench_path='.'):
	try:
		return get_major_version(get_current_version('frappe', bench_path=bench_path))
	except IOError:
		return 0

def get_current_branch(app, bench_path='.'):
	repo_dir = get_repo_dir(app, bench_path=bench_path)
	return get_cmd_output("basename $(git symbolic-ref -q HEAD)", cwd=repo_dir)

def get_remote(app, bench_path='.'):
	repo_dir = get_repo_dir(app, bench_path=bench_path)
	contents = subprocess.check_output(['git', 'remote', '-v'], cwd=repo_dir, stderr=subprocess.STDOUT)
	contents = contents.decode('utf-8')
	if re.findall('upstream[\s]+', contents):
		return 'upstream'
	elif not contents:
		# if contents is an empty string => remote doesn't exist
		return False
	else:
		# get the first remote
		return contents.splitlines()[0].split()[0]

def use_rq(bench_path):
	bench_path = os.path.abspath(bench_path)
	celery_app = os.path.join(bench_path, 'apps', 'frappe', 'frappe', 'celery_app.py')
	return not os.path.exists(celery_app)

def get_current_version(app, bench_path='.'):
	current_version = None
	repo_dir = get_repo_dir(app, bench_path=bench_path)
	config_path = os.path.join(repo_dir, "setup.cfg")
	init_path = os.path.join(repo_dir, os.path.basename(repo_dir), '__init__.py')
	setup_path = os.path.join(repo_dir, 'setup.py')

	try:
		if os.path.exists(config_path):
			config = read_configuration(config_path)
			current_version = config.get("metadata", {}).get("version")
		if not current_version:
			with open(init_path) as f:
				current_version = get_version_from_string(f.read())

	except AttributeError:
		# backward compatibility
		with open(setup_path) as f:
			current_version = get_version_from_string(f.read(), field='version')

	return current_version

def get_develop_version(app, bench_path='.'):
	repo_dir = get_repo_dir(app, bench_path=bench_path)
	with open(os.path.join(repo_dir, os.path.basename(repo_dir), 'hooks.py')) as f:
		return get_version_from_string(f.read(), field='develop_version')

def get_upstream_version(app, branch=None, bench_path='.'):
	repo_dir = get_repo_dir(app, bench_path=bench_path)
	if not branch:
		branch = get_current_branch(app, bench_path=bench_path)

	try:
		subprocess.call(f'git fetch --depth=1 --no-tags upstream {branch}', shell=True, cwd=repo_dir)
	except CommandFailedError:
		raise InvalidRemoteException(f'Failed to fetch from remote named upstream for {app}')

	try:
		contents = subprocess.check_output(f'git show upstream/{branch}:{app}/__init__.py',
			shell=True, cwd=repo_dir, stderr=subprocess.STDOUT)
		contents = contents.decode('utf-8')
	except subprocess.CalledProcessError as e:
		if b"Invalid object" in e.output:
			return None
		else:
			raise
	return get_version_from_string(contents)

def get_repo_dir(app, bench_path='.'):
	return os.path.join(bench_path, 'apps', app)

def switch_branch(branch, apps=None, bench_path='.', upgrade=False, check_upgrade=True):
	import git
	import importlib
	from bench.utils import update_requirements, update_node_packages, backup_all_sites, patch_sites, build_assets, post_upgrade

	apps_dir = os.path.join(bench_path, 'apps')
	version_upgrade = (False,)
	switched_apps = []

	if not apps:
		apps = [name for name in os.listdir(apps_dir)
			if os.path.isdir(os.path.join(apps_dir, name))]
		if branch=="v4.x.x":
			apps.append('shopping_cart')

	for app in apps:
		app_dir = os.path.join(apps_dir, app)

		if not os.path.exists(app_dir):
			bench.utils.log(f"{app} does not exist!", level=2)
			continue

		repo = git.Repo(app_dir)
		unshallow_flag = os.path.exists(os.path.join(app_dir, ".git", "shallow"))
		bench.utils.log(f"Fetching upstream {'unshallow ' if unshallow_flag else ''}for {app}")

		bench.utils.exec_cmd("git remote set-branches upstream  '*'", cwd=app_dir)
		bench.utils.exec_cmd(f"git fetch --all{' --unshallow' if unshallow_flag else ''} --quiet", cwd=app_dir)

		if check_upgrade:
			version_upgrade = is_version_upgrade(app=app, bench_path=bench_path, branch=branch)
			if version_upgrade[0] and not upgrade:
				bench.utils.log(f"Switching to {branch} will cause upgrade from {version_upgrade[1]} to {version_upgrade[2]}. Pass --upgrade to confirm", level=2)
				sys.exit(1)

		print("Switching for "+app)
		bench.utils.exec_cmd(f"git checkout -f {branch}", cwd=app_dir)

		if str(repo.active_branch) == branch:
			switched_apps.append(app)
		else:
			bench.utils.log(f"Switching branches failed for: {app}", level=2)

	if switched_apps:
		bench.utils.log("Successfully switched branches for: " + ", ".join(switched_apps), level=1)
		print('Please run `bench update --patch` to be safe from any differences in database schema')

	if version_upgrade[0] and upgrade:
		update_requirements()
		update_node_packages()
		importlib.reload(bench.utils)
		backup_all_sites()
		patch_sites()
		build_assets()
		post_upgrade(version_upgrade[1], version_upgrade[2])


def switch_to_branch(branch=None, apps=None, bench_path='.', upgrade=False):
	switch_branch(branch, apps=apps, bench_path=bench_path, upgrade=upgrade)

def switch_to_develop(apps=None, bench_path='.', upgrade=True):
	switch_branch('develop', apps=apps, bench_path=bench_path, upgrade=upgrade)

def get_version_from_string(contents, field='__version__'):
	match = re.search(r"^(\s*%s\s*=\s*['\\\"])(.+?)(['\"])(?sm)" % field, contents)
	return match.group(2)

def get_major_version(version):
	import semantic_version

	return semantic_version.Version(version).major

def install_apps_from_path(path, bench_path='.'):
	apps = get_apps_json(path)
	for app in apps:
		get_app(app['url'], branch=app.get('branch'), bench_path=bench_path, skip_assets=True)

def get_apps_json(path):
	import requests

	if path.startswith('http'):
		r = requests.get(path)
		return r.json()

	with open(path) as f:
		return json.load(f)

def validate_branch():
	installed_apps = set(get_apps())
	check_apps = set(['frappe', 'erpnext'])
	intersection_apps = installed_apps.intersection(check_apps)

	for app in intersection_apps:
		branch = get_current_branch(app)

		if branch == "master":
			print("""'master' branch is renamed to 'version-11' since 'version-12' release.
As of January 2020, the following branches are
version		Frappe			ERPNext
11		version-11		version-11
12		version-12		version-12
13		develop			develop

Please switch to new branches to get future updates.
To switch to your required branch, run the following commands: bench switch-to-branch [branch-name]""")

			sys.exit(1)<|MERGE_RESOLUTION|>--- conflicted
+++ resolved
@@ -262,17 +262,6 @@
 				print(f"Cannot remove, app is installed on site: {site}")
 				sys.exit(1)
 
-<<<<<<< HEAD
-=======
-	exec_cmd(f"{py} -m pip uninstall -y {app}", cwd=bench_path)
-	remove_from_appstxt(app, bench_path)
-	shutil.rmtree(app_path)
-	run_frappe_cmd("build", bench_path=bench_path)
-	if get_config(bench_path).get('restart_supervisor_on_update'):
-		restart_supervisor_processes(bench_path=bench_path)
-	if get_config(bench_path).get('restart_systemd_on_update'):
-		restart_systemd_processes(bench_path=bench_path)
->>>>>>> 656eeca3
 
 def pull_apps(apps=None, bench_path='.', reset=False):
 	'''Check all apps if there no local changes, pull'''
