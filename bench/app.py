--- conflicted
+++ resolved
@@ -94,13 +94,8 @@
 		apps.remove(app)
 		return write_excluded_apps_txt(apps, bench_path=bench_path)
 
-<<<<<<< HEAD
-def get_app(git_url, branch=None, bench_path='.', build_asset_files=True, verbose=False,
+def get_app(git_url, branch=None, bench_path='.', skip_assets=False, verbose=False,
 		postprocess=True, overwrite=False):
-=======
-def get_app(git_url, branch=None, bench_path='.', skip_assets=False, verbose=False,
-	postprocess = True):
->>>>>>> 92d2fbdc
 	# from bench.utils import check_url
 	try:
 		from urlparse import urljoin
@@ -124,7 +119,6 @@
 	shallow_clone = '--depth 1' if check_git_for_shallow_clone() else ''
 	branch = '--branch {branch}'.format(branch=branch) if branch else ''
 
-<<<<<<< HEAD
 	if os.path.isdir(os.path.join(bench_path, 'apps', repo_name)):
 		# application directory already exists
 		# prompt user to overwrite it
@@ -134,7 +128,7 @@
 		elif click.confirm('''Do you want to reinstall the existing application?''', abort=True):
 			app_name = get_app_name(bench_path, repo_name)
 			print("Reinstalling {0}".format(app_name))
-			install_app(app=app_name, bench_path=bench_path, verbose=verbose, build_asset_files=build_asset_files)
+			install_app(app=app_name, bench_path=bench_path, verbose=verbose, skip_assets=skip_assets)
 			sys.exit()
 
 	logger.info('Getting app {0}'.format(repo_name))
@@ -143,17 +137,10 @@
 		shallow_clone=shallow_clone,
 		branch=branch),
 		cwd=os.path.join(bench_path, 'apps'))
-=======
-	exec_cmd("git clone -q {git_url} {branch} {shallow_clone} --origin upstream".format(
-				git_url=git_url,
-				shallow_clone=shallow_clone,
-				branch=branch),
-			cwd=os.path.join(bench_path, 'apps'))
->>>>>>> 92d2fbdc
 
 	app_name = get_app_name(bench_path, repo_name)
 	print("Installing {0}".format(app_name))
-	install_app(app=app_name, bench_path=bench_path, verbose=verbose, build_asset_files=build_asset_files)
+	install_app(app=app_name, bench_path=bench_path, verbose=verbose, skip_assets=skip_assets)
 
 
 def get_app_name(bench_path, repo_name):
@@ -166,22 +153,6 @@
 			os.rename(os.path.join(apps_path, repo_name), os.path.join(apps_path, app_name))
 		return app_name
 
-<<<<<<< HEAD
-=======
-	print('installing', app_name)
-	install_app(app=app_name, bench_path=bench_path, verbose=verbose)
-
-	if postprocess:
-
-		if not skip_assets:
-			build_assets(bench_path=bench_path, app=app_name)
-		conf = get_config(bench_path=bench_path)
-
-		if conf.get('restart_supervisor_on_update'):
-			restart_supervisor_processes(bench_path=bench_path)
-		if conf.get('restart_systemd_on_update'):
-			restart_systemd_processes(bench_path=bench_path)
->>>>>>> 92d2fbdc
 
 def new_app(app, bench_path='.'):
 	# For backwards compatibility
@@ -198,7 +169,7 @@
 	install_app(app, bench_path=bench_path)
 
 
-def install_app(app, bench_path=".", verbose=False, no_cache=False, postprocess=True, build_asset_files=True):
+def install_app(app, bench_path=".", verbose=False, no_cache=False, postprocess=True, skip_assets=False):
 	logger.info("installing {}".format(app))
 
 	pip_path = os.path.join(bench_path, "env", "bin", "pip")
@@ -211,7 +182,7 @@
 	add_to_appstxt(app, bench_path=bench_path)
 
 	if postprocess:
-		if build_asset_files:
+		if not skip_assets:
 			build_assets(bench_path=bench_path, app=app)
 		conf = get_config(bench_path=bench_path)
 
@@ -475,10 +446,6 @@
 		branch = get_current_branch(app)
 
 		if branch == "master":
-<<<<<<< HEAD
-			print('''master branch is renamed to version-11 and develop to version-12.
-Please switch to new branches to get future updates.
-=======
 			print("""'master' branch is renamed to 'version-11' since 'version-12' release.
 As of January 2020, the following branches are
 version		Frappe			ERPNext
@@ -488,6 +455,5 @@
 
 Please switch to new branches to get future updates.
 To switch to your required branch, run the following commands: bench switch-to-branch [branch-name]""")
->>>>>>> 92d2fbdc
 
 			sys.exit(1)