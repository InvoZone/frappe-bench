import os
from .utils import (exec_cmd, get_frappe, check_git_for_shallow_clone, build_assets,
	restart_supervisor_processes, get_cmd_output, run_frappe_cmd, CommandFailedError)
from .config.common_site_config import get_config

import logging
import requests
import semantic_version
import json
import re
import subprocess

logging.basicConfig(level="DEBUG")
logger = logging.getLogger(__name__)

class InvalidBranchException(Exception): pass
class InvalidRemoteException(Exception): pass

class MajorVersionUpgradeException(Exception):
	def __init__(self, message, upstream_version, local_version):
		super(MajorVersionUpgradeException, self).__init__(message)
		self.upstream_version = upstream_version
		self.local_version = local_version

def get_apps(bench='.'):
	try:
		with open(os.path.join(bench, 'sites', 'apps.txt')) as f:
			return f.read().strip().split('\n')
	except IOError:
		return []

def add_to_appstxt(app, bench='.'):
	apps = get_apps(bench=bench)
	if app not in apps:
		apps.append(app)
		return write_appstxt(apps, bench=bench)

def remove_from_appstxt(app, bench='.'):
	apps = get_apps(bench=bench)
	if app in apps:
		apps.remove(app)
		return write_appstxt(apps, bench=bench)

def write_appstxt(apps, bench='.'):
	with open(os.path.join(bench, 'sites', 'apps.txt'), 'w') as f:
		return f.write('\n'.join(apps))

def get_app(git_url, branch=None, bench='.', build_asset_files=True, verbose=False):
	#Gets repo name from URL
	repo_name = git_url.rsplit('/', 1)[1].rsplit('.', 1)[0]
	logger.info('getting app {}'.format(repo_name))
	shallow_clone = '--depth 1' if check_git_for_shallow_clone() else ''
	branch = '--branch {branch}'.format(branch=branch) if branch else ''

	exec_cmd("git clone {git_url} {branch} {shallow_clone} --origin upstream".format(
				git_url=git_url,
				shallow_clone=shallow_clone,
				branch=branch),
			cwd=os.path.join(bench, 'apps'))

	#Retrieves app name from setup.py
	app_path = os.path.join(bench, 'apps', repo_name, 'setup.py')
	with open(app_path, 'rb') as f:
		app_name = re.search(r'name\s*=\s*[\'"](.*)[\'"]', f.read().decode('utf-8')).group(1)
		if repo_name != app_name:
			apps_path = os.path.join(os.path.abspath(bench), 'apps')
			os.rename(os.path.join(apps_path, repo_name), os.path.join(apps_path, app_name))

	print 'installing', app_name
	install_app(app=app_name, bench=bench, verbose=verbose)
	if build_asset_files:
		build_assets(bench=bench)
	conf = get_config(bench=bench)
	if conf.get('restart_supervisor_on_update'):
		restart_supervisor_processes(bench=bench)

def new_app(app, bench='.'):
	# For backwards compatibility
	app = app.lower().replace(" ", "_").replace("-", "_")
	logger.info('creating new app {}'.format(app))
	apps = os.path.abspath(os.path.join(bench, 'apps'))
	if FRAPPE_VERSION == 4:
		exec_cmd("{frappe} --make_app {apps} {app}".format(frappe=get_frappe(bench=bench),
			apps=apps, app=app))
	else:
		run_frappe_cmd('make-app', apps, app, bench=bench)
	install_app(app, bench=bench)

def install_app(app, bench='.', verbose=False):
	logger.info('installing {}'.format(app))
	# find_links = '--find-links={}'.format(conf.get('wheel_cache_dir')) if conf.get('wheel_cache_dir') else ''
	find_links = ''
	exec_cmd("{pip} install {quiet} {find_links} -e {app}".format(
				pip=os.path.join(bench, 'env', 'bin', 'pip'),
				quiet="-q" if not verbose else "",
				app=os.path.join(bench, 'apps', app),
				find_links=find_links))
	add_to_appstxt(app, bench=bench)

def pull_all_apps(bench='.'):
	rebase = '--rebase' if get_config(bench).get('rebase_on_pull') else ''

	for app in get_apps(bench=bench):
		app_dir = get_repo_dir(app, bench=bench)
		if os.path.exists(os.path.join(app_dir, '.git')):
			logger.info('pulling {0}'.format(app))
			exec_cmd("git pull {rebase} upstream {branch}".format(rebase=rebase, branch=get_current_branch(app, bench=bench)), cwd=app_dir)
			exec_cmd('find . -name "*.pyc" -delete', cwd=app_dir)


def is_version_upgrade(app='frappe', bench='.', branch=None):
	try:
		fetch_upstream(app, bench=bench)
	except CommandFailedError, e:
		raise InvalidRemoteException("No remote named upstream for {0}".format(app))

	upstream_version = get_upstream_version(app=app, branch=branch, bench=bench)

	if not upstream_version:
		raise InvalidBranchException("Specified branch of app {0} is not in upstream".format(app))

	local_version = get_major_version(get_current_version(app, bench=bench))
	upstream_version = get_major_version(upstream_version)

	if upstream_version - local_version > 0:
		return (True, local_version, upstream_version)

	return (False, local_version, upstream_version)

def get_current_frappe_version(bench='.'):
	try:
		return get_major_version(get_current_version('frappe', bench=bench))
	except IOError:
		return 0

def get_current_branch(app, bench='.'):
	repo_dir = get_repo_dir(app, bench=bench)
	return get_cmd_output("basename $(git symbolic-ref -q HEAD)", cwd=repo_dir)

def use_rq(bench_path):
	bench_path = os.path.abspath(bench_path)
	celery_app = os.path.join(bench_path, 'apps', 'frappe', 'frappe', 'celery_app.py')
	return not os.path.exists(celery_app)

def fetch_upstream(app, bench='.'):
	repo_dir = get_repo_dir(app, bench=bench)
	return subprocess.call(["git", "fetch", "upstream"], cwd=repo_dir)

def get_current_version(app, bench='.'):
	repo_dir = get_repo_dir(app, bench=bench)
	try:
		with open(os.path.join(repo_dir, os.path.basename(repo_dir), '__init__.py')) as f:
			return get_version_from_string(f.read())

	except AttributeError:
		# backward compatibility
		with open(os.path.join(repo_dir, 'setup.py')) as f:
<<<<<<< HEAD
			return get_version_from_string(f.read())
=======
			return get_version_from_string(f.read(), field='version')
>>>>>>> 494177d4

def get_upstream_version(app, branch=None, bench='.'):
	repo_dir = get_repo_dir(app, bench=bench)
	if not branch:
		branch = get_current_branch(app, bench=bench)
	try:
		contents = subprocess.check_output(['git', 'show', 'upstream/{branch}:{app}/__init__.py'.format(branch=branch, app=app)], cwd=repo_dir, stderr=subprocess.STDOUT)
	except subprocess.CalledProcessError, e:
		if "Invalid object" in e.output:
			return None
		else:
			raise
	return get_version_from_string(contents)

def get_upstream_url(app, bench='.'):
	repo_dir = get_repo_dir(app, bench=bench)
	return subprocess.check_output(['git', 'config', '--get', 'remote.upstream.url'], cwd=repo_dir).strip()

def get_repo_dir(app, bench='.'):
	return os.path.join(bench, 'apps', app)

def switch_branch(branch, apps=None, bench='.', upgrade=False, check_upgrade=True):
	from .utils import update_requirements, backup_all_sites, patch_sites, build_assets, pre_upgrade, post_upgrade
	import utils
	apps_dir = os.path.join(bench, 'apps')
	version_upgrade = (False,)
	switched_apps = []

	if not apps:
		apps = [name for name in os.listdir(apps_dir)
			if os.path.isdir(os.path.join(apps_dir, name))]
		if branch=="v4.x.x":
			apps.append('shopping_cart')

	for app in apps:
		app_dir = os.path.join(apps_dir, app)
		if os.path.exists(app_dir):
			try:
				if check_upgrade:
					version_upgrade = is_version_upgrade(app=app, bench=bench, branch=branch)
					if version_upgrade[0] and not upgrade:
						raise MajorVersionUpgradeException("Switching to {0} will cause upgrade from {1} to {2}. Pass --upgrade to confirm".format(branch, version_upgrade[1], version_upgrade[2]), version_upgrade[1], version_upgrade[2])
				print "Switching for "+app
				unshallow = "--unshallow" if os.path.exists(os.path.join(app_dir, ".git", "shallow")) else ""
				exec_cmd("git config --unset-all remote.upstream.fetch", cwd=app_dir)
				exec_cmd("git config --add remote.upstream.fetch '+refs/heads/*:refs/remotes/upstream/*'", cwd=app_dir)
				exec_cmd("git fetch upstream {unshallow}".format(unshallow=unshallow), cwd=app_dir)
				exec_cmd("git checkout {branch}".format(branch=branch), cwd=app_dir)
				exec_cmd("git merge upstream/{branch}".format(branch=branch), cwd=app_dir)
				switched_apps.append(app)
			except CommandFailedError:
				print "Error switching to branch {0} for {1}".format(branch, app)
			except InvalidRemoteException:
				print "Remote does not exist for app "+app
			except InvalidBranchException:
				print "Branch {0} does not exist in Upstream for {1}".format(branch, app)

	if switched_apps:
		print "Successfully switched branches for:\n" + "\n".join(switched_apps)

	if version_upgrade[0] and upgrade:
		update_requirements()
		pre_upgrade(version_upgrade[1], version_upgrade[2])
		reload(utils)
		backup_all_sites()
		patch_sites()
		build_assets()
		post_upgrade(version_upgrade[1], version_upgrade[2])

def switch_to_branch(branch=None, apps=None, bench='.', upgrade=False):
	switch_branch(branch, apps=apps, bench=bench, upgrade=upgrade)

def switch_to_master(apps=None, bench='.', upgrade=False):
	switch_branch('master', apps=apps, bench=bench, upgrade=upgrade)

def switch_to_develop(apps=None, bench='.', upgrade=False):
	switch_branch('develop', apps=apps, bench=bench, upgrade=upgrade)

def switch_to_v4(apps=None, bench='.', upgrade=False):
	switch_branch('v4.x.x', apps=apps, bench=bench, upgrade=upgrade)

def switch_to_v5(apps=None, bench='.', upgrade=False):
	switch_branch('v5.x.x', apps=apps, bench=bench, upgrade=upgrade)

<<<<<<< HEAD
def get_version_from_string(contents):
	match = re.search(r"^(\s*%s\s*=\s*['\\\"])(.+?)(['\"])(?sm)" % '__version__',
=======
def get_version_from_string(contents, field='__version__'):
	match = re.search(r"^(\s*%s\s*=\s*['\\\"])(.+?)(['\"])(?sm)" % field,
>>>>>>> 494177d4
			contents)
	return match.group(2)

def get_major_version(version):
	return semantic_version.Version(version).major

def install_apps_from_path(path, bench='.'):
	apps = get_apps_json(path)
	for app in apps:
		get_app(app['url'], branch=app.get('branch'), bench=bench, build_asset_files=False)

def get_apps_json(path):
	if path.startswith('http'):
		r = requests.get(path)
		return r.json()
	else:
		with open(path) as f:
			return json.load(f)

FRAPPE_VERSION = get_current_frappe_version()<|MERGE_RESOLUTION|>--- conflicted
+++ resolved
@@ -155,11 +155,7 @@
 	except AttributeError:
 		# backward compatibility
 		with open(os.path.join(repo_dir, 'setup.py')) as f:
-<<<<<<< HEAD
-			return get_version_from_string(f.read())
-=======
 			return get_version_from_string(f.read(), field='version')
->>>>>>> 494177d4
 
 def get_upstream_version(app, branch=None, bench='.'):
 	repo_dir = get_repo_dir(app, bench=bench)
@@ -244,13 +240,8 @@
 def switch_to_v5(apps=None, bench='.', upgrade=False):
 	switch_branch('v5.x.x', apps=apps, bench=bench, upgrade=upgrade)
 
-<<<<<<< HEAD
-def get_version_from_string(contents):
-	match = re.search(r"^(\s*%s\s*=\s*['\\\"])(.+?)(['\"])(?sm)" % '__version__',
-=======
 def get_version_from_string(contents, field='__version__'):
 	match = re.search(r"^(\s*%s\s*=\s*['\\\"])(.+?)(['\"])(?sm)" % field,
->>>>>>> 494177d4
 			contents)
 	return match.group(2)
 
