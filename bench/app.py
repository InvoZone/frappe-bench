--- conflicted
+++ resolved
@@ -177,11 +177,8 @@
 
 
 def install_app(app, bench_path=".", verbose=False, no_cache=False, postprocess=True, skip_assets=False):
-<<<<<<< HEAD
 	print('\n{0}Installing {1}{2}'.format(color.yellow, app, color.nc))
-=======
 	logger.log("installing {}".format(app))
->>>>>>> acf874e0
 
 	pip_path = os.path.join(bench_path, "env", "bin", "pip")
 	quiet_flag = "-q" if not verbose else ""
