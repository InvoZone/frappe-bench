--- conflicted
+++ resolved
@@ -600,8 +600,7 @@
 				f.write(chunk)
 				f.flush()
 
-<<<<<<< HEAD
-	print 'downloaded for', app, lang
+	print('downloaded for', app, lang)
 	
 def download_chart_of_accounts():
 	charts_dir = os.path.join('apps', "erpnext", "erpnext", 'accounts', 'chart_of_accounts', "submitted")
@@ -609,9 +608,6 @@
 	url = "https://translate.erpnext.com/files/{}-{}.csv".format(app, lang)
 	r = requests.get(url, stream=True)
 	r.raise_for_status()
-=======
-	print('downloaded for', app, lang)
->>>>>>> 2f03e9f8
 
 def print_output(p):
 	while p.poll() is None:
