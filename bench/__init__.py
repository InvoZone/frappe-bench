<<<<<<< HEAD
VERSION = "5.0.0"
PROJECT_NAME = "frappe-bench"
=======
from jinja2 import Environment, PackageLoader

__version__ = "5.0.0"

env = Environment(loader=PackageLoader('bench.config'))

>>>>>>> c9aac453
FRAPPE_VERSION = None
__version__ = VERSION


def set_frappe_version(bench_path='.'):
	from .app import get_current_frappe_version
	global FRAPPE_VERSION
	if not FRAPPE_VERSION:
		FRAPPE_VERSION = get_current_frappe_version(bench_path=bench_path)<|MERGE_RESOLUTION|>--- conflicted
+++ resolved
@@ -1,16 +1,6 @@
-<<<<<<< HEAD
 VERSION = "5.0.0"
 PROJECT_NAME = "frappe-bench"
-=======
-from jinja2 import Environment, PackageLoader
-
-__version__ = "5.0.0"
-
-env = Environment(loader=PackageLoader('bench.config'))
-
->>>>>>> c9aac453
 FRAPPE_VERSION = None
-__version__ = VERSION
 
 
 def set_frappe_version(bench_path='.'):
