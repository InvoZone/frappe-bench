--- conflicted
+++ resolved
@@ -1,8 +1,4 @@
-<<<<<<< HEAD
-VERSION = "5.0.0-dev"
-=======
 VERSION = "5.3.0"
->>>>>>> 9a069246
 PROJECT_NAME = "frappe-bench"
 FRAPPE_VERSION = None
 
