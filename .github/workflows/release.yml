--- conflicted
+++ resolved
@@ -11,12 +11,6 @@
       - uses: actions/checkout@v2
         with:
           fetch-depth: 0
-<<<<<<< HEAD
-      - name: Setup Node.js v14
-        uses: actions/setup-node@v2
-        with:
-          node-version: 14
-=======
       - uses: actions/setup-node@v2
         with:
           node-version: 14
@@ -24,7 +18,6 @@
         with:
           python-version: '3.x'
 
->>>>>>> fe045d14
       - name: Setup dependencies
         run: |
           npm install @semantic-release/git @semantic-release/exec --no-save
